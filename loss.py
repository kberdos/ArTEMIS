# Sourced from https://github.com/myungsub/CAIN/blob/master/loss.py, who sourced from https://github.com/thstkdgus35/EDSR-PyTorch/tree/master/src/loss
# Added Huber loss in addition.
import torch
import torch.nn as nn


class Charbonnier(nn.Module):
    def __init__(self, epsilon=0.001):
        # VFIT uses e=0.001
        # EDSC uses e=0.000001
        super(Charbonnier, self).__init__()
        self.epsilon = epsilon

    # interp :: interpolated frame
    # gt :: ground truth frame
    def forward(self, interp, gt):
        diff = (interp - gt) ** 2
        ep = self.epsilon ** 2
        # mean?
        return torch.mean(torch.sqrt(diff + ep))

# based off of this implementation of Gradient Difference Loss https://github.com/mmany/pytorch-GDL/blob/main/custom_loss_functions.py


class GDL(nn.Module):
    def __init__(self):  # can add alpha term to be faithful to originally proposed paper or go without (consistent with edsc)
        super(GDL, self).__init__()

    # interp :: interpolated frame
    # gt :: ground truth frame
    # add alpha term?
    def forward(self, interp, gt):
        # assuming dimensions are B x C x T x H x W
        x = torch.abs(torch.diff(interp, dim=0) - torch.diff(gt, dim=0))
        y = torch.abs(torch.diff(interp, dim=1) - torch.diff(gt, dim=1))

        # take simple sum?
        return torch.mean(x + y)
    
class MeanShift(torch.nn.Conv2d):
    def __init__(self, rgb_mean, rgb_std, sign=-1):
        super(MeanShift, self).__init__(3, 3, kernel_size=1)
        std = torch.Tensor(rgb_std)
        self.weight.data = torch.eye(3).view(3, 3, 1, 1)
        self.weight.data.div_(std.view(3, 1, 1, 1))
        self.bias.data = sign * torch.Tensor(rgb_mean)
        self.bias.data.div_(std)
        self.requires_grad = False
    
class VGG(torch.nn.Module):
    def __init__(self, loss_type):
        super(VGG, self).__init__()
        vgg_features = models.vgg19(pretrained=True).features
        modules = [m for m in vgg_features]
        conv_index = loss_type[-2:]
        if conv_index == '22':
            self.vgg = torch.nn.Sequential(*modules[:8])
        elif conv_index == '33':
            self.vgg = torch.nn.Sequential(*modules[:16])
        elif conv_index == '44':
            self.vgg = torch.nn.Sequential(*modules[:26])
        elif conv_index == '54':
            self.vgg = torch.nn.Sequential(*modules[:35])
        elif conv_index == 'P':
            self.vgg = torch.nn.ModuleList([
                torch.nn.Sequential(*modules[:8]),
                torch.nn.Sequential(*modules[8:16]),
                torch.nn.Sequential(*modules[16:26]),
                torch.nn.Sequential(*modules[26:35])
            ])
        self.vgg = torch.nn.DataParallel(self.vgg).cuda()

        vgg_mean = (0.485, 0.456, 0.406)
        vgg_std = (0.229, 0.224, 0.225)
        self.sub_mean = MeanShift(vgg_mean, vgg_std)
        self.vgg.requires_grad = False
        # self.criterion = nn.L1Loss()
        self.conv_index = conv_index

    def forward(self, sr, hr):
        def _forward(x):
            x = self.sub_mean(x)
            x = self.vgg(x)
            return x
        def _forward_all(x):
            feats = []
            x = self.sub_mean(x)
            for module in self.vgg.module:
                x = module(x)
                feats.append(x)
            return feats

        if self.conv_index == 'P':
            vgg_sr_feats = _forward_all(sr)
            with torch.no_grad():
                vgg_hr_feats = _forward_all(hr.detach())
            loss = 0
            for i in range(len(vgg_sr_feats)):
                loss_f = F.mse_loss(vgg_sr_feats[i], vgg_hr_feats[i])
                #print(loss_f)
                loss += loss_f
            #print()
        else:
            vgg_sr = _forward(sr)
            with torch.no_grad():
                vgg_hr = _forward(hr.detach())
            loss = F.mse_loss(vgg_sr, vgg_hr)

        return loss

# class wrapper for loss functions

<<<<<<< HEAD

class Loss(nn.modules.loss._Loss):
=======
class Loss(torch.nn.modules.loss._Loss):
>>>>>>> 00e04805
    def __init__(self, args):
        super(Loss, self).__init__()

        self.loss = []
        self.loss_module = nn.ModuleList()
        for loss in args.loss.split('+'):
            weight, loss_type = loss.split('*')
            match loss_type:
                case'L1':
                    loss_function = nn.L1Loss()
                case 'Charb':
                    loss_function = Charbonnier()
                case 'VGG': 
                    loss_function = VGG()
                case 'GDL':
                    loss_function = GDL()

            self.loss.append({
                'type': loss_type,
                'weight': float(weight),
                'function': loss_function}
            )

        for loss_info in self.loss:
            if loss_info['function'] is not None:
                print(
                    '{:.3f} * {}'.format(loss_info['weight'], loss_info['type']))
                self.loss_module.append(loss_info['function'])

        device = torch.device('cuda' if args.cuda else 'cpu')
        self.loss_module.to(device)
        if args.cuda:
            self.loss_module = nn.DataParallel(self.loss_module)

    # interp :: interpolated frame
    # gt :: ground truth frame
    def forward(self, interp, gt):
        avg_loss = 0
        loss_record = {}

        for loss_info in self.loss:
            if loss_info['function'] is not None:
                loss = loss_info['function'](interp, gt)
                weighted_loss = loss_info['weight'] * loss
                # type : weighted_loss (str : num) ?
                loss_record[loss_info['type']] = weighted_loss
                avg_loss += weighted_loss

        return avg_loss, loss_record<|MERGE_RESOLUTION|>--- conflicted
+++ resolved
@@ -37,7 +37,7 @@
         # take simple sum?
         return torch.mean(x + y)
     
-class MeanShift(torch.nn.Conv2d):
+class MeanShift(nn.Conv2d):
     def __init__(self, rgb_mean, rgb_std, sign=-1):
         super(MeanShift, self).__init__(3, 3, kernel_size=1)
         std = torch.Tensor(rgb_std)
@@ -47,28 +47,28 @@
         self.bias.data.div_(std)
         self.requires_grad = False
     
-class VGG(torch.nn.Module):
+class VGG(nn.Module):
     def __init__(self, loss_type):
         super(VGG, self).__init__()
         vgg_features = models.vgg19(pretrained=True).features
         modules = [m for m in vgg_features]
         conv_index = loss_type[-2:]
         if conv_index == '22':
-            self.vgg = torch.nn.Sequential(*modules[:8])
+            self.vgg = nn.Sequential(*modules[:8])
         elif conv_index == '33':
-            self.vgg = torch.nn.Sequential(*modules[:16])
+            self.vgg = nn.Sequential(*modules[:16])
         elif conv_index == '44':
-            self.vgg = torch.nn.Sequential(*modules[:26])
+            self.vgg = nn.Sequential(*modules[:26])
         elif conv_index == '54':
-            self.vgg = torch.nn.Sequential(*modules[:35])
+            self.vgg = nn.Sequential(*modules[:35])
         elif conv_index == 'P':
-            self.vgg = torch.nn.ModuleList([
-                torch.nn.Sequential(*modules[:8]),
-                torch.nn.Sequential(*modules[8:16]),
-                torch.nn.Sequential(*modules[16:26]),
-                torch.nn.Sequential(*modules[26:35])
+            self.vgg = nn.ModuleList([
+                nn.Sequential(*modules[:8]),
+                nn.Sequential(*modules[8:16]),
+                nn.Sequential(*modules[16:26]),
+                nn.Sequential(*modules[26:35])
             ])
-        self.vgg = torch.nn.DataParallel(self.vgg).cuda()
+        self.vgg = nn.DataParallel(self.vgg).cuda()
 
         vgg_mean = (0.485, 0.456, 0.406)
         vgg_std = (0.229, 0.224, 0.225)
@@ -109,13 +109,7 @@
         return loss
 
 # class wrapper for loss functions
-
-<<<<<<< HEAD
-
 class Loss(nn.modules.loss._Loss):
-=======
-class Loss(torch.nn.modules.loss._Loss):
->>>>>>> 00e04805
     def __init__(self, args):
         super(Loss, self).__init__()
 
